# -*- coding: utf-8 -*-
"""
Wikipedia
---------

All articles for a given language- and version-specific Wikipedia site snapshot.

Records include the following fields:

    * ``text``: Text content of the article, with markup stripped out.
    * ``title``: Title of the Wikipedia article.
    * ``page_id``: Unique identifier of the page, usable in Wikimedia APIs.
    * ``wiki_links``: A list of other article pages linked to from this page.
    * ``ext_links``: A list of external URLs linked to from this page.
    * ``categories``: A list of Wikipedia categories to which this page belongs.

Site snapshots are generated by the Wikimedia Foundation; for more information,
refer to https://meta.wikimedia.org/wiki/Data_dumps.
"""
from __future__ import unicode_literals

import logging
import os
import re
from xml.etree.cElementTree import iterparse

import ftfy
try:
    import mwparserfromhell
except ImportError:
    pass
import requests

from .. import compat
from .. import data_dir
from .. import io
from .base import Dataset

LOGGER = logging.getLogger(__name__)

NAME = 'wikipedia'
DESCRIPTION = ('All articles for a given language- and version-specific '
               'Wikipedia site snapshot.')
SITE_URL = 'https://meta.wikimedia.org/wiki/Data_dumps'
DATA_DIR = os.path.join(data_dir, NAME)

DOWNLOAD_ROOT = 'https://dumps.wikimedia.org/'

MAPPING_CAT = {
    'en': 'Category:',
    'fr': 'Catégorie:',
    'de': 'Kategorie:'
}

# project name -> canonical wikimedia dump project name
PROJECTS = {
    'wikipedia': 'wiki',
    'wikinews': 'wikinews',
}
# useful for error messages
PROJECTS_INV = {v: k for k, v in PROJECTS.items()}

# nowiki tags: take contents verbatim
re_nowiki = re.compile(r'<nowiki>(.*?)</nowiki>', flags=re.UNICODE)

self_closing_tags = ('br', 'hr', 'nobr', 'ref', 'references')
re_self_closing_html_tags = re.compile(
    r'<\s?(%s)\b[^>]*/\s?>' % '|'.join(self_closing_tags),
    flags=re.IGNORECASE | re.DOTALL)

ignored_html_tags = (
    'abbr', 'b', 'big', 'blockquote', 'center', 'cite', 'em', 'font', 'h1', 'h2',
    'h3', 'h4', 'hiero', 'i', 'kbd', 'p', 'plaintext', 's', 'span', 'strike',
    'strong', 'tt', 'u', 'var', 'math', 'code')  # are math and code okay here?
re_ignored_html_tags = re.compile(
    r'<(%s)\b.*?>(.*?)</\s*\1>' % '|'.join(ignored_html_tags),
    flags=re.IGNORECASE | re.DOTALL)

dropped_elements = (
    'caption', 'dd', 'dir', 'div', 'dl', 'dt', 'form', 'gallery', 'imagemap', 'img',
    'indicator', 'input', 'li', 'menu', 'noinclude', 'ol', 'option', 'pre', 'ref',
    'references', 'select', 'small', 'source', 'sub', 'sup', 'table', 'td',
    'textarea', 'th', 'timeline', 'tr', 'ul')
re_dropped_elements = re.compile(
    r'<\s*(%s)\b[^>/]*>.*?<\s*/\s*\1>' % '|'.join(dropped_elements),
    flags=re.IGNORECASE | re.DOTALL)

# text formatting
re_italic_quote = re.compile(r"''\"([^\"]*?)\"''")
re_bold_italic = re.compile(r"'{2,5}(.*?)'{2,5}")
re_quote_quote = re.compile(r'""([^"]*?)""')

# text normalization
re_spaces = re.compile(r' {2,}')
re_linebreaks = re.compile(r'\n{3,}')
re_dots = re.compile(r'\.{4,}')
re_brackets = re.compile(r'\[\s?\]|\(\s?\)')

re_comments = re.compile('<!--.*?-->', flags=re.UNICODE | re.DOTALL)

re_categories = re.compile(r'\[\[({})[^\]\[]*\]\]'.format('|'.join(MAPPING_CAT.values())), flags=re.UNICODE)
re_link_trails = re.compile(r'\w+', flags=re.UNICODE)
re_ext_link = re.compile(r'(?<!\[)\[([^\[\]]*?)\]')
re_table_formatting = re.compile('\n\s*(({\|)|(\|-+)|(\|})).*?(?=\n)', flags=re.UNICODE)
re_table_cell_formatting = re.compile('\n\s*(\||\!)(.*?\|)*([^|]*?)', flags=re.UNICODE)
re_headings = re.compile(r'(={2,6})\s*(.*?)\s*\1')
re_files_images = re.compile(
    '\n\[\[(?:Image|File)(?:.*?)(\|.*?)*\|(.*?)\]\]',
    flags=re.IGNORECASE | re.UNICODE)
re_random_cruft = re.compile(' (,:\.\)\]»)|(\[\(«) ', flags=re.UNICODE)

magic_words = (
    '__NOTOC__', '__FORCETOC__', '__TOC__', '__NEWSECTIONLINK__', '__NONEWSECTIONLINK__',
    '__NOGALLERY__', '__HIDDENCAT__', '__NOCONTENTCONVERT__', '__NOCC__', '__NOTITLECONVERT__',
    '__NOTC__', '__START__', '__END__', '__INDEX__', '__NOINDEX__',
    '__STATICREDIRECT__', '__DISAMBIG__')
re_magic_words = re.compile('|'.join(magic_words))


class Wikipedia(Dataset):
    """
    Stream Wikipedia articles from versioned, language-specific database dumps,
    either as texts (str) or records (dict) with both text content and metadata.

    Download a database dump for a given language and version::

        >>> wp = Wikipedia(lang='en', version='latest')
        >>> wp.download()
        >>> wp.info
        {'data_dir': 'path/to/textacy/data/wikipedia',
         'description': 'All articles for a given Wikimedia wiki, including wikitext source and metadata, as a single database dump in XML format.',
         'name': 'wikipedia',
         'site_url': 'https://meta.wikimedia.org/wiki/Data_dumps'}

    Iterate over articles as plain texts or records with both text and metadata::

        >>> for text in wp.texts(limit=5):
        ...     print(text)
        >>> for record in wp.records(limit=5):
        ...     print(record['title'], record['text'][:500])

    Filter articles by text length::

        >>> for text in wp.texts(min_len=1000, limit=1):
        ...     print(text)

    Args:
        data_dir (str): Path to directory on disk under which database dump
            files are stored. Each file is expected as
            ``{lang}{project}/{version}/{lang}{project}-{version}-pages-articles.xml.bz2``
            immediately under this directory.
        lang (str): Standard two-letter language code, e.g. "en" => "English",
            "de" => "German". https://en.wikipedia.org/wiki/List_of_ISO_639-1_codes
        version (str): Database dump version to use. Either "latest" for the
            most recently available version or a date formatted as "YYYYMMDD".
            Dumps are produced intermittently; check for available versions at
            https://meta.wikimedia.org/wiki/Data_dumps.
<<<<<<< HEAD
        project (str): Name of wikimedia project. Currently, only 'wikipedia'
            (default) and 'wikinews' are supported.
=======
        namespace (str): Allows one to specify a namespace other than '0'
            (the default) to extract content from
>>>>>>> 503beb78

    Attributes:
        lang (str): Standard two-letter language code used in instantiation.
        version (str): Database dump version used in instantiation.
        filestub (str): The component of ``filename`` that is unique to this
            lang- and version-specific database dump.
        filename (str): Full path on disk for the lang- and version-specific
            Wikipedia database dump, found under the ``data_dir`` directory.
<<<<<<< HEAD
        project (str): the canonical name for the wikimedia project which is
            used as a component of ``filestub``.
    """

    def __init__(self, data_dir=DATA_DIR, lang='en', version='latest', project='wikipedia'):
=======

    Notes:
        Namespace values can be discovered via ``bzcat dumpfile.xml.bz2 | head``
    """

    def __init__(self, data_dir=DATA_DIR, lang='en', version='latest', namespace='0'):
>>>>>>> 503beb78
        super(Wikipedia, self).__init__(
            name=NAME, description=DESCRIPTION, site_url=SITE_URL, data_dir=data_dir)
        self.lang = lang
        self.version = version
        if project not in PROJECTS:
            raise ValueError(
                'Invalid or unsupported wikimedia project: {project}'.format(
                project=project
            ))
        self.project = PROJECTS[project]
        self.filestub = '{lang}{project}/{version}/{lang}{project}-{version}-pages-articles.xml.bz2'.format(
            version=self.version, lang=self.lang, project=self.project)
        self._filename = os.path.join(data_dir, self.filestub)
        self._namespace = namespace

    @property
    def filename(self):
        """
        str: Full path on disk for Wikipedia database dump corresponding to
            the ``lang`` and ``version`` used in instantiation.
            ``None`` if file not found.
        """
        if os.path.isfile(self._filename):
            return self._filename
        else:
            return None

    def _verify_dump_file_url(self, dumpfile_url):
        res = requests.head(dumpfile_url)
        if res.status_code != 200:
            # invalid dump file url. check that {lang}{project} exists
            lang_project_url = compat.urljoin(
                DOWNLOAD_ROOT,
                "{lang}{project}/".format(lang=self.lang, project=self.project)
            )
            res2 = requests.head(lang_project_url)
            if res2.status_code != 200:
                raise ValueError(
                    "'{lang}' variant of '{project}' does not exist".format(
                        lang=self.lang, project=PROJECTS_INV[self.project]
                    )
                )
            else:
                # lang/project exists, just bad dumpfile url
                raise requests.HTTPError(
                    "404: Not Found. {url}".format(url=dumpfile_url)
                )

    def download(self, force=False):
        """
        Download the data corresponding to the given ``lang`` and ``version``
        as a compressed XML file and save it to disk under the ``data_dir`` directory.

        Args:
            force (bool): If True, download the dataset, even if it already
                exists on disk under ``data_dir``.
        """
        url = compat.urljoin(DOWNLOAD_ROOT, self.filestub)
        fname = self._filename
        if os.path.isfile(fname) and force is False:
            LOGGER.warning(
                'File %s already exists; skipping download...', fname)
            return
        LOGGER.info(
            'Downloading data from %s and writing it to %s', url, fname)
        self._verify_dump_file_url(url)
        io.write_http_stream(
            url, fname, mode='wb', encoding=None,
            make_dirs=True, chunk_size=1024)

    def __iter__(self):
        """
        Iterate over the pages of a Wikipedia articles database dump,
        yielding one (page id, page title, page content) triplet at a time.

        Yields:
            Tuple[str, str, str]: Page id, title, content with wikimedia markup.
        """
        if not self.filename:
            raise IOError('{} file not found'.format(self._filename))

        if compat.is_python2 is False:
            events = ('end',)
            f = io.open_sesame(self.filename, mode='rt', encoding="UTF-8")
        else:  # Python 2 can't open bzip in text mode :(
            events = (b'end',)
            f = io.open_sesame(self.filename, mode='rb')
        with f:

            elems = (elem for _, elem in iterparse(f, events=events))

            elem = next(elems)
            match = re.match('^{(.*?)}', elem.tag)
            namespace = match.group(1) if match else ''
            if not namespace.startswith('http://www.mediawiki.org/xml/export-'):
                raise ValueError(
                    'namespace "{}" not a valid MediaWiki dump namespace'.format(namespace))

            page_tag = '{%s}page' % namespace
            ns_path = './{%s}ns' % namespace
            page_id_path = './{%s}id' % namespace
            title_path = './{%s}title' % namespace
            text_path = './{%s}revision/{%s}text' % (namespace, namespace)

            for elem in elems:
                if elem.tag == page_tag:
                    page_id = elem.find(page_id_path).text
                    title = elem.find(title_path).text
                    ns = elem.find(ns_path).text
                    if ns != self._namespace:
                        content = ''
                    else:
                        content = elem.find(text_path).text
                    if content is None:
                        content = ''
                    elif not isinstance(content, compat.unicode_):
                        content = compat.bytes_to_unicode(content, errors='ignore')
                    yield page_id, title, content
                    elem.clear()

    def _parse_content(self, content, parser, fast):
        unicode_ = compat.unicode_  # for performance
        wikicode = parser.parse(content)

        parsed_content = {}

        wikilinks = [unicode_(wc.title) for wc in wikicode.ifilter_wikilinks()]
        parsed_content['categories'] = [
            wc for wc in wikilinks
            if wc.startswith(MAPPING_CAT[self.lang])]
        parsed_content['wiki_links'] = [
            wc for wc in wikilinks
            if not wc.startswith(MAPPING_CAT[self.lang]) and
            not wc.startswith('File:') and
            not wc.startswith('Image:')]
        parsed_content['ext_links'] = [
            unicode_(wc.url) for wc in wikicode.ifilter_external_links()]

        # worse quality, but significantly faster
        # just strip the markup from unicode, as is done for `.texts()`
        if fast is True:
            parsed_content['text'] = strip_markup(unicode_(wikicode))
        else:
            re_image_wl = re.compile(
                '^(?:File|Image|Media):', flags=re.IGNORECASE | re.UNICODE)
            bad_template_names = {
                'reflist', 'notelist', 'notelist-ua', 'notelist-lr', 'notelist-ur', 'notelist-lg'}
            bad_tags = {'ref', 'table'}

            def is_bad_wikilink(obj):
                return bool(re_image_wl.match(unicode_(obj.title)))

            def is_bad_tag(obj):
                return unicode_(obj.tag) in bad_tags

            def is_bad_template(obj):
                return obj.name.lower() in bad_template_names

            texts = []
            # strip out references, tables, and file/image links
            # then concatenate the stripped text of each section
            for i, section in enumerate(wikicode.get_sections(flat=True, include_lead=True, include_headings=True)):
                for obj in section.ifilter_wikilinks(matches=is_bad_wikilink, recursive=True):
                    try:
                        section.remove(obj)
                    except Exception:
                        continue
                for obj in section.ifilter_templates(matches=is_bad_template, recursive=True):
                    try:
                        section.remove(obj)
                    except Exception:
                        continue
                for obj in section.ifilter_tags(matches=is_bad_tag, recursive=True):
                    try:
                        section.remove(obj)
                    except Exception:
                        continue
                texts.append(section.strip_code().strip())

            parsed_content['text'] = '\n\n'.join(texts)

        return parsed_content

    def texts(self, min_len=100, limit=-1):
        """
        Iterate over pages (text-only) in a Wikipedia database dump, optionally
        filtering by text length.

        Args:
            min_len (int): Minimum length in chars that a page must have
                for it to be returned; too-short pages are skipped.
            limit (int): Maximum number of pages (passing ``min_len``) to yield;
                if -1, all pages in the db dump are iterated over.
        Yields:
            str: Full text of next page in the Wikipedia database dump.

        Notes:
            Page and section titles appear immediately before the text content
            that they label, separated by an empty line.
        """
        n_pages = 0
        for _, title, content in self:
            text = strip_markup(content)
            if len(text) < min_len:
                continue

            yield title + '\n\n' + text

            n_pages += 1
            if n_pages == limit:
                break

    def records(self, min_len=100, limit=-1, fast=False):
        """
        Iterate over pages (parsed text and metadata) in a Wikipedia database dump,
        optionally filtering by text length.

        Args:
            min_len (int): Minimum length in chars that a page must have
                for it to be returned; too-short pages are skipped.
            limit (int): Maximum number of pages (passing ``min_len``) to yield;
                if -1, all pages in the db dump are iterated over.
            fast (bool): If True, text is extracted using a faster method but
                which gives lower quality results. Otherwise, a slower but better
                method is used to extract article text.
        Yields:
            dict: Parsed text and metadata of next page in the Wikipedia database dump.

        Notes:
            This function requires `mwparserfromhell <mwparserfromhell.readthedocs.org>`_.
        """
        try:
            mwparserfromhell
        except NameError:
            raise ImportError(
                '`mwparserfromhell` is not installed, so :meth:`Wikipedia.records()` '
                'won\'t work; install it via `$ pip install mwparserfromhell`.'
                '\nFor details, see http://pythonhosted.org/mwparserfromhell/.')

        parser = mwparserfromhell.parser.Parser()

        n_pages = 0
        for page_id, title, content in self:
            page = self._parse_content(content, parser, fast)
            if len(page['text']) < min_len:
                continue
            page['title'] = title
            page['page_id'] = page_id
            page['text'] = title + '\n\n' + page['text']

            yield page

            n_pages += 1
            if n_pages == limit:
                break


def strip_markup(wikitext):
    """
    Strip Wikimedia markup from the (wiki-)text content of a Wikipedia page and
    return the page as plain-text.

    Args:
        wikitext (str)

    Returns:
        str
    """
    if not wikitext:
        return ''

    # remove templates
    text = _remove_templates(wikitext)

    # remove irrelevant spans
    text = re_comments.sub('', text)
    text = re_ignored_html_tags.sub(r'\2', text)
    text = re_self_closing_html_tags.sub('', text)
    text = re_dropped_elements.sub('', text)
    text = re_categories.sub('', text)
    text = re_files_images.sub('', text)  # TODO: keep file/image captions?

    # replace external links with just labels or just URLs
    text = _replace_external_links(text)

    # drop magic words behavioral switches
    text = re_magic_words.sub('', text)

    # replace internal links with just their labels
    text = _replace_internal_links(text)
    # text = _replace_internal_links(text)  # TODO: is this needed?

    # remove table markup
    text = text.replace('||', '\n|').replace('!!', '\n!')  # put each cell on a separate line
    text = re_table_formatting.sub('\n', text)  # remove formatting lines
    text = re_table_cell_formatting.sub('\n\\3', text)  # leave only cell content

    # strip out text formatting
    text = re_italic_quote.sub(r'"\1"', text)
    text = re_bold_italic.sub(r'\1', text)
    text = re_quote_quote.sub(r'"\1"', text)

    # unescape html entities
    text = ftfy.fixes.unescape_html(text)

    # final cleanup
    text = re_headings.sub(r'\n\n\2\n\n', text)
    text = re_dots.sub('...', text)
    text = re_brackets.sub(r'', text)
    text = text.replace('[[', '').replace(']]', '')
    text = text.replace('<<', '«').replace('>>', '»')
    text = re_random_cruft.sub(r'\1', text)
    text = re.sub(r'\n\W+?\n', r'\n', text, flags=re.UNICODE)
    text = text.replace(',,', ',').replace(',.', '.')
    text = re_spaces.sub(' ', text)
    text = re_linebreaks.sub(r'\n\n', text)

    return text.strip()


def _remove_templates(wikitext):
    """
    Return ``wikitext`` with all wikimedia markup templates removed,
    where templates are identified by opening '{{' and closing '}}'.

    See also:
        http://meta.wikimedia.org/wiki/Help:Template
    """
    pieces = []
    cur_idx = 0
    for s, e in _get_delimited_spans(wikitext, open_delim='{{', close_delim='}}'):
        pieces.append(wikitext[cur_idx: s])
        cur_idx = e
    return ''.join(pieces)
    # below is gensim's solution; it's slow...
    # n_openings = 0
    # n_closings = 0
    # opening_idxs = []
    # closing_idxs = []
    # in_template = False
    # prev_char = None
    # for i, char in enumerate(wikitext):
    #     if not in_template:
    #         if char == '{' and prev_char == '{':
    #             opening_idxs.append(i - 1)
    #             in_template = True
    #             n_openings = 2
    #     else:
    #         if char == '{':
    #             n_openings += 1
    #         elif char == '}':
    #             n_closings += 1
    #         if n_openings == n_closings:
    #             closing_idxs.append(i)
    #             in_template = False
    #             n_openings = 0
    #             n_closings = 0
    #     prev_char = char
    # return ''.join(
    #     wikitext[closing_idx + 1: opening_idx]
    #     for opening_idx, closing_idx in zip(opening_idxs + [None], [-1] + closing_idxs))


def _get_delimited_spans(wikitext, open_delim='[[', close_delim=']]'):
    """
    Args:
        wikitext (str)
        open_delim (str)
        close_delim (str)

    Yields:
        Tuple[int, int]: start and end index of next span delimited by
            ``open_delim`` on the left and ``close_delim`` on the right
    """
    open_pattern = re.escape(open_delim)
    re_open = re.compile(open_pattern, flags=re.UNICODE)
    re_open_or_close = re.compile(
        open_pattern + '|' + re.escape(close_delim), flags=re.UNICODE)

    openings = []
    cur_idx = 0
    started = False
    re_next = re_open

    while True:
        next_span = re_next.search(wikitext, pos=cur_idx)
        if next_span is None:
            return

        if started is False:
            start = next_span.start()
            started = True

        delim = next_span.group(0)
        if delim == open_delim:
            openings.append(delim)
            re_next = re_open_or_close
        else:
            openings.pop()
            if openings:
                re_next = re_open_or_close
            else:
                yield (start, next_span.end())
                re_next = re_open
                start = next_span.end()
                started = False

        cur_idx = next_span.end()


def _replace_internal_links(wikitext):
    """
    Replace internal links of the form ``[[title |...|label]]trail``
    with just ``label``.
    """
    pieces = []
    cur_idx = 0
    for s, e in _get_delimited_spans(wikitext, '[[', ']]'):
        link_trail = re_link_trails.match(wikitext, pos=e)
        if link_trail is not None:
            end = link_trail.end()
            link_trail = link_trail.group()
        else:
            end = e
            link_trail = ''
        span_content = wikitext[s + 2: e - 2]
        pipe_idx = span_content.find('|')
        if pipe_idx < 0:
            label = span_content
        else:
            last_pipe_idx = span_content[pipe_idx - 1:].rfind('|')
            label = span_content[pipe_idx + last_pipe_idx:].strip()
        pieces.append(wikitext[cur_idx: s])
        pieces.append(label)
        cur_idx = end
    # add leftovers
    pieces.append(wikitext[cur_idx:])

    return ''.join(pieces)


def _replace_external_links(wikitext):
    """
    Replace external links of the form ``[URL text]`` with just
    ``text`` if present or just ``URL`` if not.

    See also:
        https://www.mediawiki.org/wiki/Help:Links#External_links
    """
    pieces = []
    cur_idx = 0
    for match in re_ext_link.finditer(wikitext):
        content = match.group(1)
        space_idx = content.find(' ')
        label = content[space_idx + 1:] if space_idx > 0 else content
        pieces.append(wikitext[cur_idx: match.start()])
        pieces.append(label)
        cur_idx = match.end()
    # add leftovers
    pieces.append(wikitext[cur_idx:])

    return ''.join(pieces)<|MERGE_RESOLUTION|>--- conflicted
+++ resolved
@@ -155,13 +155,11 @@
             most recently available version or a date formatted as "YYYYMMDD".
             Dumps are produced intermittently; check for available versions at
             https://meta.wikimedia.org/wiki/Data_dumps.
-<<<<<<< HEAD
         project (str): Name of wikimedia project. Currently, only 'wikipedia'
             (default) and 'wikinews' are supported.
-=======
         namespace (str): Allows one to specify a namespace other than '0'
             (the default) to extract content from
->>>>>>> 503beb78
+
 
     Attributes:
         lang (str): Standard two-letter language code used in instantiation.
@@ -170,20 +168,15 @@
             lang- and version-specific database dump.
         filename (str): Full path on disk for the lang- and version-specific
             Wikipedia database dump, found under the ``data_dir`` directory.
-<<<<<<< HEAD
         project (str): the canonical name for the wikimedia project which is
             used as a component of ``filestub``.
-    """
-
-    def __init__(self, data_dir=DATA_DIR, lang='en', version='latest', project='wikipedia'):
-=======
 
     Notes:
         Namespace values can be discovered via ``bzcat dumpfile.xml.bz2 | head``
     """
 
-    def __init__(self, data_dir=DATA_DIR, lang='en', version='latest', namespace='0'):
->>>>>>> 503beb78
+
+    def __init__(self, data_dir=DATA_DIR, lang='en', version='latest', project='wikipedia', namespace='0'):
         super(Wikipedia, self).__init__(
             name=NAME, description=DESCRIPTION, site_url=SITE_URL, data_dir=data_dir)
         self.lang = lang
